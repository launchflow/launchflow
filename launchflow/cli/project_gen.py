import os
import re
from enum import Enum
from typing import Optional, Union

import beaupy  # type: ignore
import rich
import typer
from rich.syntax import Syntax

from launchflow import exceptions
from launchflow.aws.elasticache import ElasticacheRedis
from launchflow.aws.rds import RDS
from launchflow.aws.s3 import S3Bucket
from launchflow.backend import BackendOptions, LaunchFlowBackend, LocalBackend
from launchflow.clients import async_launchflow_client_ctx
from launchflow.config import config
from launchflow.config.launchflow_yaml import LaunchFlowDotYaml
from launchflow.docker.postgres import DockerPostgres
from launchflow.docker.redis import DockerRedis
from launchflow.flows.auth import login_flow
from launchflow.flows.lf_cloud_migration import migrate
from launchflow.flows.project_flows import get_project
from launchflow.gcp.cloudsql import CloudSQLPostgres
from launchflow.gcp.compute_engine import ComputeEngineRedis
from launchflow.gcp.gcs import GCSBucket
from launchflow.gcp.memorystore import MemorystoreRedis
from launchflow.validation import validate_project_name


class BackendType(Enum):
    LOCAL = "local"
    GCS = "gcs"
    LAUNCHFLOW = "lf"


class Framework(Enum):
    FASTAPI = "fastapi"
    FLASK = "flask"
    DJANGO = "django"


FRAMEWORK_CHOICES = [
    (
        Framework.FASTAPI,
        "FastAPI framework, high performance, easy to learn, fast to code, ready for production.",
    ),
    (
        Framework.FLASK,
        "The Python micro framework for building web applications.",
    ),
    (
        Framework.DJANGO,
        "The Web framework for perfectionists with deadlines.",
    ),
]


class InfrastructureProvider(Enum):
    GCP = "GCP"
    AWS = "AWS"
    Docker = "Docker"


INFRASTRUCTURE_PROVIDER_CHOICES = [
    (InfrastructureProvider.GCP, "Google Cloud Platform"),
    (InfrastructureProvider.AWS, "Amazon Web Services"),
    (InfrastructureProvider.Docker, "Docker Engine (localhost)"),
]


GCP_RESOURCE_CHOICES = [
    (
        GCSBucket,
        "Storage bucket. Powered by Google Cloud Storage (GCS).",
    ),
    (
        CloudSQLPostgres,
        "PostgreSQL database. Powered by Cloud SQL on GCP.",
    ),
    (
        ComputeEngineRedis,
        "Redis on a VM. Powered by Compute Engine on GCP.",
    ),
    (
        MemorystoreRedis,
        "Redis Cluster. Powered by Memorystore on GCP.",
    ),
]

AWS_RESOURCE_CHOICES = [
    (
        S3Bucket,
        "Storage bucket. Powered by Amazon S3.",
    ),
    (
        RDS,
        "PostgreSQL database. Powered by Amazon RDS.",
    ),
    (
        ElasticacheRedis,
        "Redis Cluster. Powered by Amazon ElastiCache.",
    ),
]

DOCKER_RESOURCE_CHOICES = [
    (
        DockerPostgres,
        "PostgreSQL database. Running locally on Docker.",
    ),
    (
        DockerRedis,
        "Redis instance. Running locally on Docker.",
    ),
]


def _select_backend() -> Optional[BackendType]:
    options = [
        "LaunchFlow Cloud",
        "Local Directory",
        # "GCS Bucket - State will be saved in a Google Cloud Storage bucket",
        # "S3 Bucket - State will be saved in an Amazon S3 bucket",
    ]
    rich.print("How would you like to manage your deployment state?")
    answer = beaupy.select(options=options, return_index=True)
    if answer is None:
        rich.print("[pink1]No backend selected.[/pink1]")
        return None
    if answer == 1:
        rich.print("[pink1]>[/pink1] Local Directory\n")
        return BackendType.LOCAL
    rich.print("[pink1]>[/pink1] LaunchFlow Cloud")
    return BackendType.LAUNCHFLOW


def maybe_append_file_to_gitignore(file_name: str, gitignore_path=".gitignore"):
    need_to_append = True

    if os.path.isfile(gitignore_path):
        with open(gitignore_path, "r") as gitignore_file:
            gitignore_contents = gitignore_file.readlines()

        for line in gitignore_contents:
            line = line.strip()
            if line == file_name or (line.endswith("/") and file_name.startswith(line)):
                need_to_append = False
                break

    if need_to_append:
        with open(gitignore_path, "a") as gitignore_file:
            gitignore_file.write(f"\n# LaunchFlow\n{file_name}\n")


async def generate_launchflow_yaml(
    default_backend_type: Optional[BackendType],
    console: rich.console.Console = rich.console.Console(),
):
    try:
        existing_backend = config.launchflow_yaml.backend
        existing_project_name = config.launchflow_yaml.project
        existing_backend_options = config.launchflow_yaml.backend_options
    except exceptions.LaunchFlowYamlNotFound:
        existing_backend = None
        existing_project_name = None
        existing_backend_options = None

    backend_options = BackendOptions()
    if existing_backend_options is not None:
        backend_options = existing_backend_options

    console.print("[bold]Welcome to LaunchFlow![/bold] 🚀")
    console.print(
        "This tool will help you configure your project to deploy to AWS or GCP.\n"
    )

    if existing_backend is not None:
        console.print("[yellow]A launchflow.yaml file already exists.[/yellow]")
        overwrite = beaupy.confirm(
            "Would you like to reconfigure the existing [bold]launchflow.yaml[/bold]?",
            default_is_yes=False,
        )

        console.print(
            "Would you like to reconfigure the existing [bold]launchflow.yaml[/bold]?"
        )
        if not overwrite:
            console.print("[pink1]>[/pink1] No\n")
            return
        console.print("[pink1]>[/pink1] Yes\n")

    backend_type = default_backend_type
    if backend_type is None:
        backend_type = _select_backend()
        if backend_type is None:
            console.print("\n[red]✗ Selecting a backend is required.[/red]")
            raise typer.Exit(1)

    if backend_type == BackendType.LAUNCHFLOW:
        login_or_signup = False
        if config.credentials is None:
            console.print("[yellow]No LaunchFlow Cloud credentials found.[/yellow]")
            login_or_signup = beaupy.confirm(
                "Would you like to login / sign up for LaunchFlow Cloud? It's free!",
                default_is_yes=True,
            )
            console.print(
                "Would you like to login / sign up for LaunchFlow Cloud? It's free!"
            )
            if not login_or_signup:
                console.print("[pink1]>[/pink1] No")
                backend_type = BackendType.LOCAL
                console.print(
                    "\n[italic]Switching to [bold]local[/bold] backend.[/italic]"
                )
            else:
                console.print("[pink1]>[/pink1] Yes")
        else:
            # NOTE: We only try to refresh creds if the user is already logged in.
            try:
                config.get_access_token()
            except exceptions.LaunchFlowRequestFailure:
                console.print("[red]Failed to refresh LaunchFlow credentials.[/red]")
                login_or_signup = beaupy.confirm(
                    "Would you like to re-login to LaunchFlow?",
                    default_is_yes=True,
                )
                console.print("Would you like to re-login to LaunchFlow?")
                if not login_or_signup:
                    console.print("[pink1]>[/pink1] No")
                    backend_type = BackendType.LOCAL
                    console.print(
                        "\n[italic]Switching to [bold]local[/bold] backend.[/italic]"
                    )
                else:
                    console.print("[pink1]>[/pink1] Yes")
            except exceptions.NoLaunchFlowCredentials:
                console.print("[red]No LaunchFlow credentials found.[/red]")
                login_or_signup = beaupy.confirm(
                    "Would you like to login / sign up for LaunchFlow? It's free!",
                    default_is_yes=True,
                )
                console.print(
                    "Would you like to login / sign up for LaunchFlow? It's free!"
                )
                if not login_or_signup:
                    console.print("[pink1]>[/pink1] No")
                    backend_type = BackendType.LOCAL
                    console.print(
                        "\n[italic]Switching to [bold]local[/bold] backend.[/italic]"
                    )
                else:
                    console.print("[pink1]>[/pink1] Yes")

        if login_or_signup:
            async with async_launchflow_client_ctx(None) as client:
                await login_flow(client)

        async with async_launchflow_client_ctx(None) as client:
            accounts = await client.accounts.list()
            if len(accounts) == 0:
                console.print("[red]Failed to fetch LaunchFlow accounts.[/red]")
                console.print(
                    "Please contact team@launchflow.com if the issue persists.\n"
                )
                raise typer.Exit(1)
            elif len(accounts) > 1:
                console.print("Which LaunchFlow account would you like to use?")
                account_id = beaupy.select(
                    [account.id for account in accounts], strict=True
                )
                if account_id is None:
                    console.print("No account selected. Exiting.")
                    raise typer.Exit(1)
                console.print(f"[pink1]>[/pink1] {account_id}")
                account_id_for_config = account_id
            else:
                account_id = accounts[0].id
                account_id_for_config = "default"

        backend = LaunchFlowBackend.parse_backend(
            f"lf://{account_id_for_config}", backend_options
        )

        migrate_to_launchflow = False
        if (
            isinstance(existing_backend, LocalBackend)
            and existing_project_name is not None
        ):
            migrate_to_launchflow = beaupy.confirm(
                "Would you like to migrate your local project state to LaunchFlow Cloud?",
                default_is_yes=True,
            )
            console.print(
                "Would you like to migrate your local project state to LaunchFlow Cloud?"
            )
            if migrate_to_launchflow:
                console.print("[pink1]>[/pink1] Yes")
                await migrate(source=existing_backend, target=backend)
                console.print(
                    "[green]Project state successfully migrated to LaunchFlow Cloud.[/green]"
                )
                project_name = existing_project_name
            else:
                console.print("[pink1]>[/pink1] No")

        if not migrate_to_launchflow:
            async with async_launchflow_client_ctx(
                launchflow_account_id=account_id
            ) as client:
                project = await get_project(
                    client=client.projects,
                    account_id=account_id,
                    project_name=None,
                    prompt_for_creation=True,
                    custom_selection_prompt="Select a project to deploy to:",
<<<<<<< HEAD
                    console=console,
=======
>>>>>>> d11e77f9
                )
                project_name = project.name

    if backend_type == BackendType.LOCAL:
        project_name = beaupy.prompt(
            "What would you like to name your LaunchFlow project?",
            initial_value=existing_project_name,
        )
        while True:
            try:
                validate_project_name(project_name)
                break
            except ValueError as e:
                reason = str(e)
                console.print(f"[red]{reason}[/red]")
                project_name = beaupy.prompt("Please enter a new project name.")
        console.print("What would you like to name your LaunchFlow project?")
        console.print(f"[pink1]>[/pink1] {project_name}\n")

        backend = LocalBackend.parse_backend("file://.launchflow")  # type: ignore

    config_path = os.path.join(os.getcwd(), "launchflow.yaml")
    launchflow_yaml = LaunchFlowDotYaml(
        project=project_name,
        backend=backend,
        backend_options=backend_options,
        default_environment=None,
        config_path=config_path,
    )
    launchflow_yaml.save()

    with open(config_path, "r") as config_file:
        contents = config_file.read()

    console.print("\n[green]✓ launchflow.yaml created[/green]\n")
    syntax = Syntax(
        f"""# launchflow.yaml
{contents.rstrip()}""",
        "yaml",
        padding=(1, 1, 1, 1),
    )
    console.print(syntax)
    console.print("")

    # Append to the gitignore (if .launchflow is not already in the gitignore)
    gitignore_path = os.path.join(os.getcwd(), ".gitignore")
    maybe_append_file_to_gitignore(
        file_name=".launchflow", gitignore_path=gitignore_path
    )


class DeploymentType(Enum):
    SERVICE = "Service (API)"
    WEBSITE = "Website"
    # JOB = "Scheduled Job"
    # WORKER = "Worker"
    # SERVER = "Server"
    # AGENT = "AI Agent"


def _select_deployment() -> Optional[DeploymentType]:
    rich.print("What would you like to deploy?")
    options = [d.value for d in DeploymentType]
    answer = beaupy.select(options=options, return_index=True)
    if answer is None:
        typer.echo("No deployment selected. Exiting.")
        raise typer.Exit(1)
    rich.print(f"[pink1]>[/pink1] {options[answer]}\n")
    return DeploymentType(options[answer])


class CloudProvider(Enum):
    AWS = "AWS"
    GCP = "GCP"


def _select_cloud_provider() -> Optional[CloudProvider]:
    rich.print("Which cloud provider would you like to deploy to?")
    options = [cp.value for cp in CloudProvider]
    answer = beaupy.select(options=options, return_index=True)
    if answer is None:
        rich.print("[pink1]No cloud provider selected.[/pink1]")
        return None
    rich.print(f"[pink1]>[/pink1] {options[answer]}\n")
    return CloudProvider(options[answer])


class AWSServices(Enum):
    LAMBDA = "Lambda (Serverless)"
    ECS = "ECS Fargate (Autoscaling VMs)"
    # EKS = "EKS (Kubernetes)"

    def title(self):
        if self == AWSServices.LAMBDA:
            return "Lambda"
        elif self == AWSServices.ECS:
            return "ECS"
        # elif self == AWSServices.EKS:
        #     return "EKS"

    def infra_dot_py_code(self):
        if self == AWSServices.LAMBDA:
            return """
# LambdaService Docs: https://docs.launchflow.com/reference/aws-services/lambda
service = lf.aws.LambdaService("my-lambda-service", handler="TODO")
"""
        if self == AWSServices.ECS:
            return """
# ECSFargate Docs: https://docs.launchflow.com/reference/aws-services/ecs-fargate
<<<<<<< HEAD
service = lf.aws.ECSFargate("my-ecs-service")
=======
service = lf.aws.ECSFargate(
    "my-ecs-service",
    dockerfile="Dockerfile",  # Path to your Dockerfile
)
>>>>>>> d11e77f9
"""


#         elif self == AWSServices.EKS:
#             return """
# # EKS Docs: https://docs.launchflow.com/reference/aws-services/eks
# cluster = lf.aws.EKSCluster("my-eks-cluster")
# service = lf.aws.EKSService("my-eks-service", cluster=cluster)
# """


class GCPServices(Enum):
    CLOUD_RUN = "Cloud Run (Serverless)"
    GCE = "Compute Engine (Autoscaling VMs)"
    GKE = "GKE (Kubernetes)"

    def title(self):
        if self == GCPServices.CLOUD_RUN:
            return "Cloud Run"
        elif self == GCPServices.GCE:
            return "Compute Engine"
        elif self == GCPServices.GKE:
            return "GKE"

    def infra_dot_py_code(self):
        if self == GCPServices.CLOUD_RUN:
            return """
# Cloud Run Docs: https://docs.launchflow.com/reference/gcp-services/cloud-run
<<<<<<< HEAD
service = lf.gcp.CloudRunService("my-cloud-run-service")
"""
        elif self == GCPServices.GCE:
            return """
# Compute Engine Docs: https://docs.launchflow.com/reference/gcp-services/compute-engine
service = lf.gcp.ComputeEngineService("my-compute-engine-service")
"""
        elif self == GCPServices.GKE:
            return """
# GKE Docs: https://docs.launchflow.com/reference/gcp-services/gke
service = lf.gcp.GKEService("my-gke-service")
=======
service = lf.gcp.CloudRun(
    "my-cloud-run-service",
    dockerfile="Dockerfile",  # Path to your Dockerfile
)
"""
        elif self == GCPServices.GCE:
            return """
# Compute Engine Docs: https://docs.launchflow.com/reference/gcp-services/compute-engine-service
service = lf.gcp.ComputeEngineService(
    "my-compute-engine-service",
    dockerfile="Dockerfile",  # Path to your Dockerfile
)
"""
        elif self == GCPServices.GKE:
            return """
# GKE Docs: https://docs.launchflow.com/reference/gcp-services/gke-service
cluster = lf.gcp.GKECluster("my-gke-cluster")
service = lf.gcp.GKEService(
    "my-gke-service",
    cluster=cluster,
    dockerfile="Dockerfile",  # Path to your Dockerfile
)
>>>>>>> d11e77f9
"""


def _select_service(cloud_provider: CloudProvider) -> Union[AWSServices, GCPServices]:
    if cloud_provider == CloudProvider.AWS:
        rich.print("Which AWS service would you like to use?")
        options = [s.value for s in AWSServices]
        answer = beaupy.select(options=options, return_index=True)
        if answer is None:
            typer.echo("No AWS service selected. Exiting.")
            raise typer.Exit(1)
        rich.print(f"[pink1]>[/pink1] {options[answer]}")
        return AWSServices(options[answer])
    elif cloud_provider == CloudProvider.GCP:
        rich.print("Which GCP service would you like to use?")
        options = [s.value for s in GCPServices]
        answer = beaupy.select(options=options, return_index=True)
        if answer is None:
            typer.echo("No GCP service selected. Exiting.")
            raise typer.Exit(1)
        rich.print(f"[pink1]>[/pink1] {options[answer]}")
        return GCPServices(options[answer])


class AWSWebsites(Enum):
    S3 = "S3 (Static Website)"
    # EC2 = "EC2 + Nginx (Dynamic Website)"

    def infra_dot_py_code(self):
        return """
# S3 Static Website Docs: https://docs.launchflow.com/reference/aws-websites/s3
website = lf.aws.S3Website(
    name="my-static-website",
    bucket_name="my-static-website-bucket",
    index_html="index.html",
    error_html="error.html",
)
"""

    def title(self):
        return "S3"


class GCPWebsites(Enum):
    GCS = "GCS (Static Website)"
    # GCE = "GCE + Nginx (Dynamic Website)"

    def infra_dot_py_code(self):
        return """
# GCS Static Website Docs: https://docs.launchflow.com/reference/gcp-websites/gcs
website = lf.gcp.GCSWebsite(
    name="my-static-website",
    bucket_name="my-static-website-bucket",
    index_html="index.html",
    error_html="error.html",
)
"""

    def title(self):
        return "GCS"


def _select_website(cloud_provider: CloudProvider) -> Union[AWSWebsites, GCPWebsites]:
    if cloud_provider == CloudProvider.AWS:
        rich.print("Which AWS service would you like to use?")
        options = [s.value for s in AWSWebsites]
        answer = beaupy.select(options=options, return_index=True)
        if answer is None:
            typer.echo("No AWS service selected. Exiting.")
            raise typer.Exit(1)
        rich.print(f"[pink1]>[/pink1] {options[answer]}")
        return AWSWebsites(options[answer])
    elif cloud_provider == CloudProvider.GCP:
        rich.print("Which GCP service would you like to use?")
        options = [s.value for s in GCPWebsites]
        answer = beaupy.select(options=options, return_index=True)
        if answer is None:
            typer.echo("No GCP service selected. Exiting.")
            raise typer.Exit(1)
        rich.print(f"[pink1]>[/pink1] {options[answer]}")
        return GCPWebsites(options[answer])


def generate_infra_dot_py():
    infra_py_path = os.path.join(os.getcwd(), "infra.py")
    if os.path.isfile(infra_py_path):
        rich.print("[yellow]An infra.py file already exists.[/yellow]")
        rich.print("[italic]Skipping example infra.py creation.[/italic]")
        rich.print(
<<<<<<< HEAD
            "[italic]Visit [bold]https://docs.launchflow.com/project-structure[/bold] to see example launchflow usage.[/italic]"
=======
            "[italic]Visit [bold]https://docs.launchflow.com/docs/user-guides/project-structure[/bold] to see example launchflow usage.[/italic]"
>>>>>>> d11e77f9
        )
        return

    answer = beaupy.confirm(
        "Would you like to create an example [bold]infra.py[/bold] file?",
        default_is_yes=True,
    )
    rich.print("Would you like to create an example [bold]infra.py[/bold] file?")
    if not answer:
        rich.print("[pink1]>[/pink1] No")
        return
    rich.print("[pink1]>[/pink1] Yes\n")

    # deployment_type = _select_deployment()
    deployment_type = DeploymentType.SERVICE
    cloud_provider = _select_cloud_provider()
    if cloud_provider is None:
        rich.print("\n[italic]Skipping [bold]infra.py[/bold] creation.[/italic]")
        return
    if deployment_type == DeploymentType.SERVICE:
        deployment_option = _select_service(cloud_provider)
    # elif deployment_type == DeploymentType.WEBSITE:
    #     deployment_option = _select_website(cloud_provider)

    with open(infra_py_path, "w") as infra_py_file:
        infra_py_file.write(
            f"""\"\"\"infra.py

This file is used to customize the infrastructure your application deploys to.

Create your cloud infrastructure with:
    lf create

Deploy your application with:
    lf deploy

<<<<<<< HEAD
For more information, visit https://docs.launchflow.com/project-structure
=======
For more information, visit https://docs.launchflow.com/docs/user-guides/project-structure
>>>>>>> d11e77f9
\"\"\"

import launchflow as lf
{deployment_option.infra_dot_py_code()}"""
        )

    rich.print("\n[green]✓ infra.py created[/green]\n")

    with open(infra_py_path, "r") as infra_py_file:
        contents = infra_py_file.read()

    # Remove docstrings (""" or ''')
    contents = re.sub(
        r"\"\"\"(.*?)\"\"\"|\'\'\'(.*?)\'\'\'", "", contents, flags=re.DOTALL
    )

    # Remove single-line comments (#)
    contents = re.sub(r"#.*", "", contents)

    # Remove double newlines
    contents = re.sub(r"\n\n", "\n", contents)

    syntax = Syntax(
        f"""# infra.py
{contents.strip()}""",
        "python",
        padding=(1, 1, 1, 1),
    )
    rich.print(syntax)


def _select_framework() -> Framework:
    options = [f"{f[0].value} - {f[1]}" for f in FRAMEWORK_CHOICES]
    print()
    print("Select a framework for your API: (More coming soon)")
    answer = beaupy.select(options=options, return_index=True, strict=True)
    if answer is None:
        typer.echo("No framework selected. Exiting.")
        raise typer.Exit(1)
    rich.print(f"[pink1]>[/pink1] {options[answer]}")
    return FRAMEWORK_CHOICES[answer][0]


def _select_infra_provider() -> Optional[InfrastructureProvider]:
    answer = beaupy.confirm(
        "Would you like to add any infrastructure to your project?",
        default_is_yes=True,
    )
    if not answer:
        typer.echo("No infrastructure selected. Continuing without infrastructure.")
        return None

    options = [f"{f[0].value} - {f[1]}" for f in INFRASTRUCTURE_PROVIDER_CHOICES]
    print()
    print(
        "Select the infrastructure provider you'd like to use. You can always change providers later."
    )
    answer = beaupy.select(options=options, return_index=True, strict=True)
    if answer is None:
        typer.echo(
            "No infrastructure provider selected. Continuing without infrastructure."
        )
        return None
    return INFRASTRUCTURE_PROVIDER_CHOICES[answer][0]


# TODO: Implement template project generation
async def generate_template_project(
    template_id: str,
    default_backend: Optional[BackendType] = None,
):
    raise NotImplementedError("The template project feature is not implemented yet.")


# TODO: Implement bootstrap project generation
async def generate_bootstrap_project(
    default_backend: Optional[BackendType] = None,
):
    raise NotImplementedError("The bootstrap project feature is not implemented yet.")<|MERGE_RESOLUTION|>--- conflicted
+++ resolved
@@ -314,10 +314,7 @@
                     project_name=None,
                     prompt_for_creation=True,
                     custom_selection_prompt="Select a project to deploy to:",
-<<<<<<< HEAD
                     console=console,
-=======
->>>>>>> d11e77f9
                 )
                 project_name = project.name
 
@@ -427,14 +424,10 @@
         if self == AWSServices.ECS:
             return """
 # ECSFargate Docs: https://docs.launchflow.com/reference/aws-services/ecs-fargate
-<<<<<<< HEAD
-service = lf.aws.ECSFargate("my-ecs-service")
-=======
 service = lf.aws.ECSFargate(
     "my-ecs-service",
     dockerfile="Dockerfile",  # Path to your Dockerfile
 )
->>>>>>> d11e77f9
 """
 
 
@@ -463,20 +456,7 @@
         if self == GCPServices.CLOUD_RUN:
             return """
 # Cloud Run Docs: https://docs.launchflow.com/reference/gcp-services/cloud-run
-<<<<<<< HEAD
-service = lf.gcp.CloudRunService("my-cloud-run-service")
-"""
-        elif self == GCPServices.GCE:
-            return """
-# Compute Engine Docs: https://docs.launchflow.com/reference/gcp-services/compute-engine
-service = lf.gcp.ComputeEngineService("my-compute-engine-service")
-"""
-        elif self == GCPServices.GKE:
-            return """
-# GKE Docs: https://docs.launchflow.com/reference/gcp-services/gke
-service = lf.gcp.GKEService("my-gke-service")
-=======
-service = lf.gcp.CloudRun(
+service = lf.gcp.CloudRunService(
     "my-cloud-run-service",
     dockerfile="Dockerfile",  # Path to your Dockerfile
 )
@@ -498,7 +478,6 @@
     cluster=cluster,
     dockerfile="Dockerfile",  # Path to your Dockerfile
 )
->>>>>>> d11e77f9
 """
 
 
@@ -587,13 +566,6 @@
     if os.path.isfile(infra_py_path):
         rich.print("[yellow]An infra.py file already exists.[/yellow]")
         rich.print("[italic]Skipping example infra.py creation.[/italic]")
-        rich.print(
-<<<<<<< HEAD
-            "[italic]Visit [bold]https://docs.launchflow.com/project-structure[/bold] to see example launchflow usage.[/italic]"
-=======
-            "[italic]Visit [bold]https://docs.launchflow.com/docs/user-guides/project-structure[/bold] to see example launchflow usage.[/italic]"
->>>>>>> d11e77f9
-        )
         return
 
     answer = beaupy.confirm(
@@ -629,11 +601,6 @@
 Deploy your application with:
     lf deploy
 
-<<<<<<< HEAD
-For more information, visit https://docs.launchflow.com/project-structure
-=======
-For more information, visit https://docs.launchflow.com/docs/user-guides/project-structure
->>>>>>> d11e77f9
 \"\"\"
 
 import launchflow as lf
