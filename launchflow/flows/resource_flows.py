--- conflicted
+++ resolved
@@ -416,12 +416,9 @@
             if (
                 service.product == ServiceProduct.GCP_CLOUD_RUN
                 or service.product == ServiceProduct.GCP_COMPUTE_ENGINE
-<<<<<<< HEAD
                 or service.product == ServiceProduct.GCP_GKE
-=======
                 or service.product == ServiceProduct.GCP_STATIC_SITE
                 or service.product == ServiceProduct.GCP_FIREBASE_STATIC_SITE
->>>>>>> 2345f637
             ):
                 if environment.gcp_config is None:  # type: ignore
                     raise exceptions.GCPConfigNotFound(
