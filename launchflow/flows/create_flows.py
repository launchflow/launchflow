--- conflicted
+++ resolved
@@ -19,7 +19,6 @@
 
 import launchflow
 from launchflow import exceptions
-from launchflow.aws.resource import AWSResource
 from launchflow.cli.resource_utils import is_secret_resource
 from launchflow.clients.docker_client import docker_service_available
 from launchflow.config import config
@@ -41,7 +40,6 @@
     execute_plans,
 )
 from launchflow.flows.plan_utils import lock_plans, print_plans, select_plans
-from launchflow.gcp.resource import GCPResource
 from launchflow.locks import Lock, LockOperation, OperationType, ReleaseReason
 from launchflow.logger import logger
 from launchflow.managers.environment_manager import EnvironmentManager
@@ -57,7 +55,7 @@
 )
 from launchflow.models.flow_state import EnvironmentState, ResourceState, ServiceState
 from launchflow.models.launchflow_uri import LaunchFlowURI
-from launchflow.node import Depends, Node
+from launchflow.node import Node
 from launchflow.resource import Resource
 from launchflow.service import DNSOutputs, Service
 from launchflow.tofu import TofuResource
@@ -770,22 +768,13 @@
             error_message=str(e),
         )
 
-<<<<<<< HEAD
-    # TODO: do we need any prevalidation for k8s resources
-    if isinstance(resource, GCPResource):
-=======
     if resource.cloud_provider() == CloudProvider.GCP:
->>>>>>> 803070ee
         if environment_state.gcp_config is None:
             return FailedToPlan(
                 resource=resource,
                 error_message="CloudProviderMismatch: Cannot use a GCP Resource in an AWS Environment.",
             )
-<<<<<<< HEAD
-    if isinstance(resource, AWSResource):
-=======
     elif resource.cloud_provider() == CloudProvider.AWS:
->>>>>>> 803070ee
         if environment_state.aws_config is None:
             return FailedToPlan(
                 resource=resource,
