from launchflow.aws.acm import ACMCertificate
from launchflow.aws.alb import ApplicationLoadBalancer
from launchflow.aws.codebuild_project import CodeBuildProject
from launchflow.aws.ec2 import EC2
from launchflow.aws.ecr_repository import ECRRepository
from launchflow.aws.ecs_cluster import ECSCluster
from launchflow.aws.ecs_fargate import ECSFargate
from launchflow.aws.ecs_fargate_container import ECSFargateServiceContainer
from launchflow.aws.elasticache import ElasticacheRedis
from launchflow.aws.launchflow_cloud_releaser import (
    LaunchFlowCloudReleaser as AWSReleaser,
)
from launchflow.aws.rds import RDSPostgres
from launchflow.aws.s3 import S3Bucket
from launchflow.aws.secrets_manager import SecretsManagerSecret
from launchflow.aws.sqs import SQSQueue
from launchflow.docker.resource import DockerResource
from launchflow.gcp.artifact_registry_repository import ArtifactRegistryRepository
from launchflow.gcp.bigquery import BigQueryDataset
from launchflow.gcp.cloud_run import CloudRun, CloudRunServiceContainer
from launchflow.gcp.cloud_tasks import CloudTasksQueue
from launchflow.gcp.cloudsql import CloudSQLDatabase, CloudSQLPostgres, CloudSQLUser
from launchflow.gcp.compute_engine_service import ComputeEngineService
from launchflow.gcp.compute_engine import ComputeEngine
from launchflow.gcp.custom_domain_mapping import CustomDomainMapping
from launchflow.gcp.gcs import GCSBucket
from launchflow.gcp.gke import GKECluster, NodePool
from launchflow.gcp.gke_service import GKEService
from launchflow.gcp.http_health_check import HttpHealthCheck
from launchflow.gcp.launchflow_cloud_releaser import (
    LaunchFlowCloudReleaser as GCPReleaser,
)
from launchflow.gcp.memorystore import MemorystoreRedis
from launchflow.gcp.networking import FirewallAllowRule
from launchflow.gcp.pubsub import PubsubSubscription, PubsubTopic
from launchflow.gcp.regional_autoscaler import RegionalAutoscaler
from launchflow.gcp.regional_managed_instance_group import RegionalManagedInstanceGroup
from launchflow.gcp.secret_manager import SecretManagerSecret
from launchflow.gcp.workbench import WorkbenchInstance
from launchflow.kubernetes.service_container import ServiceContainer
from launchflow.models.enums import ResourceProduct, ServiceProduct
from launchflow.resource import Resource
from launchflow.service import Service

RESOURCE_PRODUCTS_TO_RESOURCES = {
    ResourceProduct.UNKNOWN.value: Resource,
    # GCP product types
    ResourceProduct.GCP_SQL_POSTGRES.value: CloudSQLPostgres,
    ResourceProduct.GCP_SQL_USER.value: CloudSQLUser,
    ResourceProduct.GCP_ARTIFACT_REGISTRY_REPOSITORY.value: ArtifactRegistryRepository,
    ResourceProduct.GCP_SQL_DATABASE.value: CloudSQLDatabase,
    ResourceProduct.GCP_PUBSUB_TOPIC.value: PubsubTopic,
    ResourceProduct.GCP_PUBSUB_SUBSCRIPTION.value: PubsubSubscription,
    ResourceProduct.GCP_STORAGE_BUCKET.value: GCSBucket,
    ResourceProduct.GCP_BIGQUERY_DATASET.value: BigQueryDataset,
    ResourceProduct.GCP_MEMORYSTORE_REDIS.value: MemorystoreRedis,
    # TODO consider having a separate resource product per compute engine type
<<<<<<< HEAD
    ResourceProduct.GCP_COMPUTE_ENGINE: ComputeEngine,
    ResourceProduct.GCP_SECRET_MANAGER_SECRET: SecretManagerSecret,
    ResourceProduct.GCP_LAUNCHFLOW_CLOUD_RELEASER: GCPReleaser,
    ResourceProduct.GCP_CLOUD_TASKS_QUEUE: CloudTasksQueue,
    ResourceProduct.GCP_CLOUD_RUN_SERVICE_CONTAINER: CloudRunServiceContainer,
    ResourceProduct.GCP_CUSTOM_DOMAIN_MAPPING: CustomDomainMapping,
    ResourceProduct.GCP_WORKBENCH_INSTANCE: WorkbenchInstance,
    ResourceProduct.GCP_REGIONAL_MANAGED_INSTANCE_GROUP: RegionalManagedInstanceGroup,
    ResourceProduct.GCP_FIREWALL_ALLOW_RULE: FirewallAllowRule,
    ResourceProduct.GCP_COMPUTE_HTTP_HEALTH_CHECK: HttpHealthCheck,
    ResourceProduct.GCP_REGIONAL_AUTO_SCALER: RegionalAutoscaler,
    ResourceProduct.GCP_GKE_CLUSTER: GKECluster,
    ResourceProduct.GCP_GKE_NODE_POOL: NodePool,
=======
    ResourceProduct.GCP_COMPUTE_ENGINE.value: ComputeEngine,
    ResourceProduct.GCP_SECRET_MANAGER_SECRET.value: SecretManagerSecret,
    ResourceProduct.GCP_LAUNCHFLOW_CLOUD_RELEASER.value: GCPReleaser,
    ResourceProduct.GCP_CLOUD_TASKS_QUEUE.value: CloudTasksQueue,
    ResourceProduct.GCP_CLOUD_RUN_SERVICE_CONTAINER.value: CloudRunServiceContainer,
    ResourceProduct.GCP_CUSTOM_DOMAIN_MAPPING.value: CustomDomainMapping,
    ResourceProduct.GCP_WORKBENCH_INSTANCE.value: WorkbenchInstance,
    ResourceProduct.GCP_REGIONAL_MANAGED_INSTANCE_GROUP.value: RegionalManagedInstanceGroup,
    ResourceProduct.GCP_FIREWALL_ALLOW_RULE.value: FirewallAllowRule,
    ResourceProduct.GCP_COMPUTE_HTTP_HEALTH_CHECK.value: HttpHealthCheck,
    ResourceProduct.GCP_REGIONAL_AUTO_SCALER.value: RegionalAutoscaler,
>>>>>>> 803070ee
    # AWS product types
    ResourceProduct.AWS_RDS_POSTGRES.value: RDSPostgres,
    ResourceProduct.AWS_ELASTICACHE_REDIS.value: ElasticacheRedis,
    # TODO consider having a separate resource product per EC2 instance type
<<<<<<< HEAD
    ResourceProduct.AWS_EC2: EC2,
    ResourceProduct.AWS_ALB: ApplicationLoadBalancer,
    ResourceProduct.AWS_ACM_CERTIFICATE: ACMCertificate,
    ResourceProduct.AWS_S3_BUCKET: S3Bucket,
    ResourceProduct.AWS_SECRETS_MANAGER_SECRET: SecretsManagerSecret,
    ResourceProduct.AWS_CODEBUILD_PROJECT: CodeBuildProject,
    ResourceProduct.AWS_ECR_REPOSITORY: ECRRepository,
    ResourceProduct.AWS_ECS_FARGATE_SERVICE_CONTAINER: ECSFargateServiceContainer,
    ResourceProduct.AWS_ECS_CLUSTER: ECSCluster,
    ResourceProduct.AWS_SQS_QUEUE: SQSQueue,
    ResourceProduct.AWS_LAUNCHFLOW_CLOUD_RELEASER: AWSReleaser,
    # K8s resource
    ResourceProduct.KUBERNETES_SERVICE_CONTAINER: ServiceContainer,
=======
    ResourceProduct.AWS_EC2.value: EC2,
    ResourceProduct.AWS_ALB.value: ApplicationLoadBalancer,
    ResourceProduct.AWS_ACM_CERTIFICATE.value: ACMCertificate,
    ResourceProduct.AWS_S3_BUCKET.value: S3Bucket,
    ResourceProduct.AWS_SECRETS_MANAGER_SECRET.value: SecretsManagerSecret,
    ResourceProduct.AWS_CODEBUILD_PROJECT.value: CodeBuildProject,
    ResourceProduct.AWS_ECR_REPOSITORY.value: ECRRepository,
    ResourceProduct.AWS_ECS_FARGATE_SERVICE_CONTAINER.value: ECSFargateServiceContainer,
    ResourceProduct.AWS_ECS_CLUSTER.value: ECSCluster,
    ResourceProduct.AWS_SQS_QUEUE.value: SQSQueue,
    ResourceProduct.AWS_LAUNCHFLOW_CLOUD_RELEASER.value: AWSReleaser,
>>>>>>> 803070ee
    # Local product types
    # TODO consider having a separate resource product for each local docker type
    ResourceProduct.LOCAL_DOCKER.value: DockerResource,
}


SERVICE_PRODUCTS_TO_SERVICES = {
    ServiceProduct.UNKNOWN.value: Service,
    # AWS product types
    ServiceProduct.AWS_ECS_FARGATE.value: ECSFargate,
    # GCP product types
<<<<<<< HEAD
    ServiceProduct.GCP_CLOUD_RUN: CloudRun,
    ServiceProduct.GCP_COMPUTE_ENGINE: ComputeEngineService,
    ServiceProduct.GCP_GKE: GKEService,
=======
    ServiceProduct.GCP_CLOUD_RUN.value: CloudRun,
    ServiceProduct.GCP_COMPUTE_ENGINE.value: ComputeEngineService,
>>>>>>> 803070ee
}<|MERGE_RESOLUTION|>--- conflicted
+++ resolved
@@ -55,21 +55,6 @@
     ResourceProduct.GCP_BIGQUERY_DATASET.value: BigQueryDataset,
     ResourceProduct.GCP_MEMORYSTORE_REDIS.value: MemorystoreRedis,
     # TODO consider having a separate resource product per compute engine type
-<<<<<<< HEAD
-    ResourceProduct.GCP_COMPUTE_ENGINE: ComputeEngine,
-    ResourceProduct.GCP_SECRET_MANAGER_SECRET: SecretManagerSecret,
-    ResourceProduct.GCP_LAUNCHFLOW_CLOUD_RELEASER: GCPReleaser,
-    ResourceProduct.GCP_CLOUD_TASKS_QUEUE: CloudTasksQueue,
-    ResourceProduct.GCP_CLOUD_RUN_SERVICE_CONTAINER: CloudRunServiceContainer,
-    ResourceProduct.GCP_CUSTOM_DOMAIN_MAPPING: CustomDomainMapping,
-    ResourceProduct.GCP_WORKBENCH_INSTANCE: WorkbenchInstance,
-    ResourceProduct.GCP_REGIONAL_MANAGED_INSTANCE_GROUP: RegionalManagedInstanceGroup,
-    ResourceProduct.GCP_FIREWALL_ALLOW_RULE: FirewallAllowRule,
-    ResourceProduct.GCP_COMPUTE_HTTP_HEALTH_CHECK: HttpHealthCheck,
-    ResourceProduct.GCP_REGIONAL_AUTO_SCALER: RegionalAutoscaler,
-    ResourceProduct.GCP_GKE_CLUSTER: GKECluster,
-    ResourceProduct.GCP_GKE_NODE_POOL: NodePool,
-=======
     ResourceProduct.GCP_COMPUTE_ENGINE.value: ComputeEngine,
     ResourceProduct.GCP_SECRET_MANAGER_SECRET.value: SecretManagerSecret,
     ResourceProduct.GCP_LAUNCHFLOW_CLOUD_RELEASER.value: GCPReleaser,
@@ -81,26 +66,12 @@
     ResourceProduct.GCP_FIREWALL_ALLOW_RULE.value: FirewallAllowRule,
     ResourceProduct.GCP_COMPUTE_HTTP_HEALTH_CHECK.value: HttpHealthCheck,
     ResourceProduct.GCP_REGIONAL_AUTO_SCALER.value: RegionalAutoscaler,
->>>>>>> 803070ee
+    ResourceProduct.GCP_GKE_CLUSTER.value: GKECluster,
+    ResourceProduct.GCP_GKE_NODE_POOL.value: NodePool,
     # AWS product types
     ResourceProduct.AWS_RDS_POSTGRES.value: RDSPostgres,
     ResourceProduct.AWS_ELASTICACHE_REDIS.value: ElasticacheRedis,
     # TODO consider having a separate resource product per EC2 instance type
-<<<<<<< HEAD
-    ResourceProduct.AWS_EC2: EC2,
-    ResourceProduct.AWS_ALB: ApplicationLoadBalancer,
-    ResourceProduct.AWS_ACM_CERTIFICATE: ACMCertificate,
-    ResourceProduct.AWS_S3_BUCKET: S3Bucket,
-    ResourceProduct.AWS_SECRETS_MANAGER_SECRET: SecretsManagerSecret,
-    ResourceProduct.AWS_CODEBUILD_PROJECT: CodeBuildProject,
-    ResourceProduct.AWS_ECR_REPOSITORY: ECRRepository,
-    ResourceProduct.AWS_ECS_FARGATE_SERVICE_CONTAINER: ECSFargateServiceContainer,
-    ResourceProduct.AWS_ECS_CLUSTER: ECSCluster,
-    ResourceProduct.AWS_SQS_QUEUE: SQSQueue,
-    ResourceProduct.AWS_LAUNCHFLOW_CLOUD_RELEASER: AWSReleaser,
-    # K8s resource
-    ResourceProduct.KUBERNETES_SERVICE_CONTAINER: ServiceContainer,
-=======
     ResourceProduct.AWS_EC2.value: EC2,
     ResourceProduct.AWS_ALB.value: ApplicationLoadBalancer,
     ResourceProduct.AWS_ACM_CERTIFICATE.value: ACMCertificate,
@@ -112,7 +83,8 @@
     ResourceProduct.AWS_ECS_CLUSTER.value: ECSCluster,
     ResourceProduct.AWS_SQS_QUEUE.value: SQSQueue,
     ResourceProduct.AWS_LAUNCHFLOW_CLOUD_RELEASER.value: AWSReleaser,
->>>>>>> 803070ee
+    # K8s resource
+    ResourceProduct.KUBERNETES_SERVICE_CONTAINER: ServiceContainer,
     # Local product types
     # TODO consider having a separate resource product for each local docker type
     ResourceProduct.LOCAL_DOCKER.value: DockerResource,
@@ -124,12 +96,7 @@
     # AWS product types
     ServiceProduct.AWS_ECS_FARGATE.value: ECSFargate,
     # GCP product types
-<<<<<<< HEAD
-    ServiceProduct.GCP_CLOUD_RUN: CloudRun,
-    ServiceProduct.GCP_COMPUTE_ENGINE: ComputeEngineService,
-    ServiceProduct.GCP_GKE: GKEService,
-=======
     ServiceProduct.GCP_CLOUD_RUN.value: CloudRun,
     ServiceProduct.GCP_COMPUTE_ENGINE.value: ComputeEngineService,
->>>>>>> 803070ee
+    ServiceProduct.GCP_GKE.value: GKEService,
 }