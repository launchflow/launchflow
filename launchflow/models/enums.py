from enum import Enum


class CloudProvider(str, Enum):
    UNKNOWN = "unknown"
    GCP = "gcp"
    AWS = "aws"


class ResourceProduct(str, Enum):
    UNKNOWN = "unknown"
    # GCP product types
    GCP_SQL_POSTGRES = "gcp_sql_postgres"
    GCP_SQL_USER = "gcp_sql_user"
    GCP_ARTIFACT_REGISTRY_REPOSITORY = "gcp_artifact_registry_repository"
    GCP_SQL_DATABASE = "gcp_sql_database"
    GCP_PUBSUB_TOPIC = "gcp_pubsub_topic"
    GCP_PUBSUB_SUBSCRIPTION = "gcp_pubsub_subscription"
    GCP_STORAGE_BUCKET = "gcp_storage_bucket"
    GCP_BACKEND_BUCKET = "gcp_backend_bucket"
    GCP_BIGQUERY_DATASET = "gcp_bigquery_dataset"
    GCP_MEMORYSTORE_REDIS = "gcp_memorystore_redis"
    GCP_COMPUTE_ENGINE = "gcp_compute_engine"
    GCP_SECRET_MANAGER_SECRET = "gcp_secret_manager_secret"
    GCP_LAUNCHFLOW_CLOUD_RELEASER = "gcp_launchflow_cloud_releaser"
    GCP_CLOUD_TASKS_QUEUE = "gcp_cloud_tasks_queue"
    GCP_CLOUD_RUN_SERVICE_CONTAINER = "gcp_cloud_run_service_container"
    GCP_REGIONAL_MANAGED_INSTANCE_GROUP = "gcp_regional_managed_instance_group"
    GCP_CUSTOM_DOMAIN_MAPPING = "gcp_custom_domain_mapping"
    GCP_WORKBENCH_INSTANCE = "gcp_workbench_instance"
    GCP_FIREWALL_ALLOW_RULE = "gcp_firewall_allow_rule"
    GCP_COMPUTE_HTTP_HEALTH_CHECK = "gcp_compute_http_health_check"
    GCP_REGIONAL_AUTO_SCALER = "gcp_regional_auto_scaler"
<<<<<<< HEAD
    GCP_GKE_CLUSTER = "gcp_gke_cluster"
    GCP_GKE_NODE_POOL = "gcp_gke_node_pool"
=======
    GCP_FIREBASE_PROJECT = "gcp_firebase_project"
    GCP_FIREBASE_HOSTING_SITE = "gcp_firebase_hosting_site"
>>>>>>> 2345f637
    # AWS product types
    AWS_RDS_POSTGRES = "aws_rds_postgres"
    AWS_ELASTICACHE_REDIS = "aws_elasticache_redis"
    AWS_EC2 = "aws_ec2"
    AWS_S3_BUCKET = "aws_s3_bucket"
    AWS_SECRETS_MANAGER_SECRET = "aws_secrets_manager_secret"
    AWS_CODEBUILD_PROJECT = "aws_codebuild_project"
    AWS_ECR_REPOSITORY = "aws_ecr_repository"
    AWS_ECS_FARGATE_SERVICE_CONTAINER = "aws_ecs_fargate_service_container"
    AWS_ECS_CLUSTER = "aws_ecs_cluster"
    AWS_ALB = "aws_application_load_balancer"
    AWS_ACM_CERTIFICATE = "aws_acm_certificate"
    AWS_SQS_QUEUE = "aws_sqs_queue"
    AWS_LAUNCHFLOW_CLOUD_RELEASER = "aws_launchflow_cloud_releaser"
    # Local product types
    LOCAL_DOCKER = "local_docker"
    # Kubernetes product types
    KUBERNETES_SERVICE_CONTAINER = "kubernetes_service_container"


class ServiceProduct(str, Enum):
    UNKNOWN = "unknown"
    # GCP product types
    GCP_STATIC_SITE = "gcp_static_site"
    GCP_FIREBASE_STATIC_SITE = "gcp_firebase_static_site"
    GCP_CLOUD_RUN = "gcp_cloud_run"
    GCP_COMPUTE_ENGINE = "gcp_compute_engine"
    GCP_GKE = "gcp_gke"
    # AWS product types
    AWS_ECS_FARGATE = "aws_ecs_fargate"


class EnvironmentType(str, Enum):
    UNKNOWN = "unknown"
    DEVELOPMENT = "development"
    PRODUCTION = "production"


class EnvironmentStatus(str, Enum):
    UNKNOWN = "unknown"
    READY = "ready"
    CREATE_FAILED = "create_failed"
    DELETE_FAILED = "delete_failed"
    CREATING = "creating"
    DELETING = "deleting"

    def is_pending(self):
        return self in [EnvironmentStatus.CREATING, EnvironmentStatus.DELETING]


class ResourceStatus(str, Enum):
    UNKNOWN = "unknown"
    READY = "ready"
    CREATE_FAILED = "create_failed"
    DELETE_FAILED = "delete_failed"
    UPDATE_FAILED = "update_failed"
    REPLACE_FAILED = "replace_failed"
    CREATING = "creating"
    DESTROYING = "destroying"
    UPDATING = "updating"
    REPLACING = "replacing"

    def is_pending(self):
        return self in [
            ResourceStatus.CREATING,
            ResourceStatus.DESTROYING,
            ResourceStatus.UPDATING,
            ResourceStatus.REPLACING,
        ]


class ServiceStatus(str, Enum):
    UNKNOWN = "unknown"
    READY = "ready"
    DEPLOY_FAILED = "deploy_failed"
    DELETE_FAILED = "delete_failed"
    PROMOTE_FAILED = "promote_failed"
    CREATE_FAILED = "create_failed"
    UPDATE_FAILED = "update_failed"
    DEPLOYING = "deploying"
    DESTROYING = "destroying"
    PROMOTING = "promoting"
    CREATING = "creating"
    UPDATING = "updating"

    def is_pending(self):
        return self in [
            ServiceStatus.DEPLOYING,
            ServiceStatus.DESTROYING,
            ServiceStatus.PROMOTING,
            ServiceStatus.CREATING,
            ServiceStatus.UPDATING,
        ]<|MERGE_RESOLUTION|>--- conflicted
+++ resolved
@@ -31,13 +31,10 @@
     GCP_FIREWALL_ALLOW_RULE = "gcp_firewall_allow_rule"
     GCP_COMPUTE_HTTP_HEALTH_CHECK = "gcp_compute_http_health_check"
     GCP_REGIONAL_AUTO_SCALER = "gcp_regional_auto_scaler"
-<<<<<<< HEAD
     GCP_GKE_CLUSTER = "gcp_gke_cluster"
     GCP_GKE_NODE_POOL = "gcp_gke_node_pool"
-=======
     GCP_FIREBASE_PROJECT = "gcp_firebase_project"
     GCP_FIREBASE_HOSTING_SITE = "gcp_firebase_hosting_site"
->>>>>>> 2345f637
     # AWS product types
     AWS_RDS_POSTGRES = "aws_rds_postgres"
     AWS_ELASTICACHE_REDIS = "aws_elasticache_redis"
