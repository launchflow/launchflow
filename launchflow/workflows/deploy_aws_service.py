import asyncio
import base64
import logging

from launchflow import exceptions


def _get_build_status(client, build_id):
    response = client.batch_get_builds(ids=[build_id])
    if not response["builds"]:
        raise ValueError("No build found for the provided build ID.")
    build_status = response["builds"][0]["buildStatus"]
    return build_status


async def _poll_build_completion(client, build_id, poll_interval=10):
    """
    Polls the status of a build until it is completed or fails.

    :param client: Boto3 CodeBuild client
    :param build_id: ID of the build to poll
    :param poll_interval: Time in seconds between each poll
    """
    while True:
        build_status = _get_build_status(client, build_id)
        if build_status in ["SUCCEEDED"]:
            break
        elif build_status in ["FAILED", "FAULT", "TIMED_OUT", "STOPPED"]:
            raise ValueError(f"Build failed with status: {build_status}")
        else:
            await asyncio.sleep(poll_interval)  # Use asyncio.sleep for async waiting


<<<<<<< HEAD
async def _run_docker_aws_code_build(
    docker_repository: str,
    docker_image_tag: str,
    aws_account_id: str,
    aws_region: str,
    code_build_project_name: str,
    dockerfile_path: str,
    artifact_bucket: str,
    launchflow_project_name: str,
    launchflow_environment_name: str,
    launchflow_service_name: str,
    build_log_file: IO,
):
    try:
        import boto3
    except ImportError:
        raise exceptions.MissingAWSDependency()

    client = boto3.client("codebuild", region_name=aws_region)

    response = client.start_build(
        projectName=code_build_project_name,
        sourceTypeOverride="S3",
        sourceLocationOverride=f"{artifact_bucket}/builds/{launchflow_project_name}/{launchflow_environment_name}/services/{launchflow_service_name}/",
        environmentVariablesOverride=[
            {
                "name": "IMAGE_TAG",
                "value": docker_image_tag,
                "type": "PLAINTEXT",
            },
            {
                "name": "DOCKERFILE_PATH",
                "value": dockerfile_path,
            },
            {
                "name": "BUILD_MODE",
                "value": "build",
                "type": "PLAINTEXT",
            },
        ],
    )

    build_id = response["build"]["id"]  # type: ignore
    build_url = f"https://{aws_region}.console.aws.amazon.com/codesuite/codebuild/{aws_account_id}/projects/{code_build_project_name}/build/{build_id}/?region={aws_region}"

    try:
        await _poll_build_completion(client, build_id)
    except Exception as e:
        build_log_file.write(
            f"Error running AWS CodeBuild: {e}\nSee remote build logs at: {build_url}\n"
        )
        raise e

    # Return the docker image name and build url
    return f"{docker_repository}:{docker_image_tag}"


def _write_build_logs(f: IO, log_stream):
    for chunk in log_stream:
        if "stream" in chunk:
            f.write(chunk["stream"])


# TODO: Look into cleaning up old images. I noticed my docker images were taking up a lot of space
# after running this workflow multiple times
# TODO: consider moving this to a common docker module and pass in creds
async def _build_docker_image_local(
    aws_region: str,
    docker_repository: str,
    docker_image_name: str,
    docker_image_tag: str,
    local_source_dir: str,
    dockerfile_path: str,
    build_log_file: IO,
):
    try:
        from docker import errors, from_env  # type: ignore
    except ImportError:
        raise exceptions.MissingDockerDependency()
    try:
        import boto3
    except ImportError:
        raise exceptions.MissingAWSDependency()

    docker_client = from_env()
    latest_image_name = f"{docker_repository}:latest"
    tagged_image_name = f"{docker_repository}:{docker_image_tag}"
    # Authenticate with the docker registry
    ecr_client = boto3.client("ecr", region_name=aws_region)
    ecr_credentials = ecr_client.get_authorization_token()["authorizationData"][0]
    ecr_password = (
        base64.b64decode(ecr_credentials["authorizationToken"])  # type: ignore
        .replace(b"AWS:", b"")
        .decode()
    )
    docker_client.login(
        username="AWS",
        password=ecr_password,
        registry=docker_repository.replace("https://", ""),
    )

    # Pull the latest image from the registry to use as a cache
    try:
        docker_client.images.pull(latest_image_name)
        cache_from = [latest_image_name]
    except errors.NotFound:
        # NOTE: this happens on the first build
        cache_from = []

    # Build the docker image with the cache from the latest image
    loop = asyncio.get_event_loop()
    try:
        _, log_stream = await loop.run_in_executor(
            None,
            lambda: docker_client.images.build(
                path=os.path.dirname(local_source_dir),
                dockerfile=dockerfile_path,
                tag=tagged_image_name,
                cache_from=cache_from,
                # NOTE: this is required to build on mac
                platform="linux/amd64",
            ),
        )
        _write_build_logs(build_log_file, log_stream)
    except BuildError as e:
        _write_build_logs(build_log_file, e.build_log)
        raise e

    # Tag as latest
    docker_client.images.get(tagged_image_name).tag(latest_image_name)

    # Push the images to the registry
    docker_client.images.push(tagged_image_name)
    docker_client.images.push(latest_image_name)

    # Return the docker image name
    return tagged_image_name


=======
>>>>>>> 1ae57a71
async def promote_ecr_docker_image_on_code_build(
    source_env_region: str,
    source_docker_image: str,
    target_ecr_repository: str,
    target_code_build_project_name: str,
    target_aws_region: str,
    aws_account_id: str,
    launchflow_deployment_id: str,
):
    try:
        import boto3
        from botocore.exceptions import ClientError
    except ImportError:
        raise exceptions.MissingAWSDependency()

    # Fetch the source ecr registry credentials to pass into the build
    source_ecr_client = boto3.client("ecr", region_name=source_env_region)
    source_ecr_credentials = source_ecr_client.get_authorization_token()[
        "authorizationData"
    ][0]
    source_ecr_password = (
        base64.b64decode(source_ecr_credentials["authorizationToken"])  # type: ignore
        .replace(b"AWS:", b"")
        .decode()
    )
    # Create the code build client
    code_build_client = boto3.client("codebuild", region_name=target_aws_region)

    split_image = source_docker_image.split(":")
    source_image_repo_name = split_image[0]
    source_image_tag = split_image[1]

    try:
        response = code_build_client.start_build(
            # NOTE: We override the source type since there's no source code to build for promotion
            sourceTypeOverride="NO_SOURCE",
            projectName=target_code_build_project_name,
            environmentVariablesOverride=[
                {
                    "name": "IMAGE_TAG",
                    "value": launchflow_deployment_id,
                    "type": "PLAINTEXT",
                },
                {
                    "name": "BUILD_MODE",
                    "value": "promotion",
                },
                {
                    "name": "SOURCE_ECR_PASSWORD",
                    "value": source_ecr_password,
                },
                {
                    "name": "SOURCE_ENV_IMAGE_REPO_NAME",
                    "value": source_image_repo_name,
                },
                {
                    "name": "SOURCE_ENV_IMAGE_TAG",
                    "value": source_image_tag,
                },
            ],
        )

        build_id = response["build"]["id"]  # type: ignore
        build_url = f"https://{target_aws_region}.console.aws.amazon.com/codesuite/codebuild/{aws_account_id}/projects/{target_code_build_project_name}/build/{build_id}/?region={target_aws_region}"

        await _poll_build_completion(code_build_client, build_id)

    except ClientError as e:
        logging.exception("Error running AWS CodeBuild")
        raise e

    # Return the docker image name and build url
<<<<<<< HEAD
    return f"{target_ecr_repository}:{launchflow_deployment_id}", build_url


async def build_ecr_docker_image_on_code_build(
    dockerfile_path: str,
    build_directory: str,
    build_ignore: List[str],
    build_log_file: IO,
    ecr_repository: str,
    code_build_project_name: str,
    launchflow_project_name: str,
    launchflow_environment_name: str,
    launchflow_service_name: str,
    launchflow_deployment_id: str,
    aws_environment_config: AWSEnvironmentConfig,
) -> str:
    source_tarball_s3_path = f"builds/{launchflow_project_name}/{launchflow_environment_name}/services/{launchflow_service_name}/source.tar.gz"
    # Step 1 - Upload the source tarball to S3
    await _upload_source_tarball_to_s3(
        source_tarball_s3_path=source_tarball_s3_path,
        artifact_bucket=aws_environment_config.artifact_bucket,  # type: ignore
        local_source_dir=build_directory,
        build_ignore=build_ignore,
    )

    # Step 2 - Build and push the docker image
    docker_image = await _run_docker_aws_code_build(
        docker_repository=ecr_repository,
        docker_image_tag=launchflow_deployment_id,
        aws_account_id=aws_environment_config.account_id,
        aws_region=aws_environment_config.region,
        code_build_project_name=code_build_project_name,
        dockerfile_path=dockerfile_path,
        artifact_bucket=aws_environment_config.artifact_bucket,  # type: ignore
        launchflow_project_name=launchflow_project_name,
        launchflow_environment_name=launchflow_environment_name,
        launchflow_service_name=launchflow_service_name,
        build_log_file=build_log_file,
    )

    return docker_image


async def build_ecr_docker_image_locally(
    dockerfile_path: str,
    build_directory: str,
    build_ignore: List[str],
    build_log_file: IO,
    ecr_repository: str,
    launchflow_service_name: str,
    launchflow_deployment_id: str,
    aws_environment_config: AWSEnvironmentConfig,
) -> str:
    del build_ignore  # TODO: Use this to ignore files while building the docker image

    docker_image = await _build_docker_image_local(
        aws_region=aws_environment_config.region,
        docker_repository=ecr_repository,
        docker_image_name=launchflow_service_name,
        docker_image_tag=launchflow_deployment_id,
        local_source_dir=build_directory,
        dockerfile_path=dockerfile_path,
        build_log_file=build_log_file,
    )

    return docker_image
=======
    return f"{target_ecr_repository}:{launchflow_deployment_id}", build_url
>>>>>>> 1ae57a71
<|MERGE_RESOLUTION|>--- conflicted
+++ resolved
@@ -31,148 +31,6 @@
             await asyncio.sleep(poll_interval)  # Use asyncio.sleep for async waiting
 
 
-<<<<<<< HEAD
-async def _run_docker_aws_code_build(
-    docker_repository: str,
-    docker_image_tag: str,
-    aws_account_id: str,
-    aws_region: str,
-    code_build_project_name: str,
-    dockerfile_path: str,
-    artifact_bucket: str,
-    launchflow_project_name: str,
-    launchflow_environment_name: str,
-    launchflow_service_name: str,
-    build_log_file: IO,
-):
-    try:
-        import boto3
-    except ImportError:
-        raise exceptions.MissingAWSDependency()
-
-    client = boto3.client("codebuild", region_name=aws_region)
-
-    response = client.start_build(
-        projectName=code_build_project_name,
-        sourceTypeOverride="S3",
-        sourceLocationOverride=f"{artifact_bucket}/builds/{launchflow_project_name}/{launchflow_environment_name}/services/{launchflow_service_name}/",
-        environmentVariablesOverride=[
-            {
-                "name": "IMAGE_TAG",
-                "value": docker_image_tag,
-                "type": "PLAINTEXT",
-            },
-            {
-                "name": "DOCKERFILE_PATH",
-                "value": dockerfile_path,
-            },
-            {
-                "name": "BUILD_MODE",
-                "value": "build",
-                "type": "PLAINTEXT",
-            },
-        ],
-    )
-
-    build_id = response["build"]["id"]  # type: ignore
-    build_url = f"https://{aws_region}.console.aws.amazon.com/codesuite/codebuild/{aws_account_id}/projects/{code_build_project_name}/build/{build_id}/?region={aws_region}"
-
-    try:
-        await _poll_build_completion(client, build_id)
-    except Exception as e:
-        build_log_file.write(
-            f"Error running AWS CodeBuild: {e}\nSee remote build logs at: {build_url}\n"
-        )
-        raise e
-
-    # Return the docker image name and build url
-    return f"{docker_repository}:{docker_image_tag}"
-
-
-def _write_build_logs(f: IO, log_stream):
-    for chunk in log_stream:
-        if "stream" in chunk:
-            f.write(chunk["stream"])
-
-
-# TODO: Look into cleaning up old images. I noticed my docker images were taking up a lot of space
-# after running this workflow multiple times
-# TODO: consider moving this to a common docker module and pass in creds
-async def _build_docker_image_local(
-    aws_region: str,
-    docker_repository: str,
-    docker_image_name: str,
-    docker_image_tag: str,
-    local_source_dir: str,
-    dockerfile_path: str,
-    build_log_file: IO,
-):
-    try:
-        from docker import errors, from_env  # type: ignore
-    except ImportError:
-        raise exceptions.MissingDockerDependency()
-    try:
-        import boto3
-    except ImportError:
-        raise exceptions.MissingAWSDependency()
-
-    docker_client = from_env()
-    latest_image_name = f"{docker_repository}:latest"
-    tagged_image_name = f"{docker_repository}:{docker_image_tag}"
-    # Authenticate with the docker registry
-    ecr_client = boto3.client("ecr", region_name=aws_region)
-    ecr_credentials = ecr_client.get_authorization_token()["authorizationData"][0]
-    ecr_password = (
-        base64.b64decode(ecr_credentials["authorizationToken"])  # type: ignore
-        .replace(b"AWS:", b"")
-        .decode()
-    )
-    docker_client.login(
-        username="AWS",
-        password=ecr_password,
-        registry=docker_repository.replace("https://", ""),
-    )
-
-    # Pull the latest image from the registry to use as a cache
-    try:
-        docker_client.images.pull(latest_image_name)
-        cache_from = [latest_image_name]
-    except errors.NotFound:
-        # NOTE: this happens on the first build
-        cache_from = []
-
-    # Build the docker image with the cache from the latest image
-    loop = asyncio.get_event_loop()
-    try:
-        _, log_stream = await loop.run_in_executor(
-            None,
-            lambda: docker_client.images.build(
-                path=os.path.dirname(local_source_dir),
-                dockerfile=dockerfile_path,
-                tag=tagged_image_name,
-                cache_from=cache_from,
-                # NOTE: this is required to build on mac
-                platform="linux/amd64",
-            ),
-        )
-        _write_build_logs(build_log_file, log_stream)
-    except BuildError as e:
-        _write_build_logs(build_log_file, e.build_log)
-        raise e
-
-    # Tag as latest
-    docker_client.images.get(tagged_image_name).tag(latest_image_name)
-
-    # Push the images to the registry
-    docker_client.images.push(tagged_image_name)
-    docker_client.images.push(latest_image_name)
-
-    # Return the docker image name
-    return tagged_image_name
-
-
-=======
->>>>>>> 1ae57a71
 async def promote_ecr_docker_image_on_code_build(
     source_env_region: str,
     source_docker_image: str,
@@ -245,73 +103,4 @@
         raise e
 
     # Return the docker image name and build url
-<<<<<<< HEAD
-    return f"{target_ecr_repository}:{launchflow_deployment_id}", build_url
-
-
-async def build_ecr_docker_image_on_code_build(
-    dockerfile_path: str,
-    build_directory: str,
-    build_ignore: List[str],
-    build_log_file: IO,
-    ecr_repository: str,
-    code_build_project_name: str,
-    launchflow_project_name: str,
-    launchflow_environment_name: str,
-    launchflow_service_name: str,
-    launchflow_deployment_id: str,
-    aws_environment_config: AWSEnvironmentConfig,
-) -> str:
-    source_tarball_s3_path = f"builds/{launchflow_project_name}/{launchflow_environment_name}/services/{launchflow_service_name}/source.tar.gz"
-    # Step 1 - Upload the source tarball to S3
-    await _upload_source_tarball_to_s3(
-        source_tarball_s3_path=source_tarball_s3_path,
-        artifact_bucket=aws_environment_config.artifact_bucket,  # type: ignore
-        local_source_dir=build_directory,
-        build_ignore=build_ignore,
-    )
-
-    # Step 2 - Build and push the docker image
-    docker_image = await _run_docker_aws_code_build(
-        docker_repository=ecr_repository,
-        docker_image_tag=launchflow_deployment_id,
-        aws_account_id=aws_environment_config.account_id,
-        aws_region=aws_environment_config.region,
-        code_build_project_name=code_build_project_name,
-        dockerfile_path=dockerfile_path,
-        artifact_bucket=aws_environment_config.artifact_bucket,  # type: ignore
-        launchflow_project_name=launchflow_project_name,
-        launchflow_environment_name=launchflow_environment_name,
-        launchflow_service_name=launchflow_service_name,
-        build_log_file=build_log_file,
-    )
-
-    return docker_image
-
-
-async def build_ecr_docker_image_locally(
-    dockerfile_path: str,
-    build_directory: str,
-    build_ignore: List[str],
-    build_log_file: IO,
-    ecr_repository: str,
-    launchflow_service_name: str,
-    launchflow_deployment_id: str,
-    aws_environment_config: AWSEnvironmentConfig,
-) -> str:
-    del build_ignore  # TODO: Use this to ignore files while building the docker image
-
-    docker_image = await _build_docker_image_local(
-        aws_region=aws_environment_config.region,
-        docker_repository=ecr_repository,
-        docker_image_name=launchflow_service_name,
-        docker_image_tag=launchflow_deployment_id,
-        local_source_dir=build_directory,
-        dockerfile_path=dockerfile_path,
-        build_log_file=build_log_file,
-    )
-
-    return docker_image
-=======
-    return f"{target_ecr_repository}:{launchflow_deployment_id}", build_url
->>>>>>> 1ae57a71
+    return f"{target_ecr_repository}:{launchflow_deployment_id}", build_url