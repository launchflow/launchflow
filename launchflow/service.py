from dataclasses import dataclass
from typing import List, Optional

from launchflow.deployment import Deployment, DeploymentOutputs, T
from launchflow.models.enums import ServiceProduct
from launchflow.node import Outputs


@dataclass
class ServiceOutputs(DeploymentOutputs):
    service_url: str


<<<<<<< HEAD
class Service(Deployment[T]):
    product = ServiceProduct.UNKNOWN
=======
class Service(Node[ServiceOutputs]):
    product = ServiceProduct.UNKNOWN.value
>>>>>>> 803070ee

    def __init__(
        self,
        name: str,
        dockerfile: str = "Dockerfile",
        build_directory: str = ".",
        build_ignore: List[str] = [],  # type: ignore
    ) -> None:
        super().__init__(name)

        self.name = name
        self.dockerfile = dockerfile
        self.build_directory = build_directory
        self.build_ignore = build_ignore

    def outputs(self) -> ServiceOutputs:
        raise NotImplementedError

    async def outputs_async(self) -> ServiceOutputs:
        raise NotImplementedError

    def __eq__(self, value) -> bool:
        return (
            isinstance(value, Service)
            and value.name == self.name
            and value.product == self.product
            and value.inputs() == self.inputs()
            and value.dockerfile == self.dockerfile
            and value.build_directory == self.build_directory
            and value.build_ignore == self.build_ignore
        )


# TODO: Determine if we can remove the Outputs inheritance for DNSOutputs
@dataclass
class DNSOutputs(Outputs):
    domain: str
    ip_address: str


@dataclass
class DockerServiceOutputs(ServiceOutputs):
    docker_repository: str
    dns_outputs: Optional[DNSOutputs]


class DockerService(Service[T]):
    def __init__(
        self,
        name: str,
        *,
        dockerfile: str = "Dockerfile",
        build_directory: str = ".",
        build_ignore: List[str] = [],  # type: ignore
    ) -> None:
        super().__init__(name)

        self.name = name
        self.dockerfile = dockerfile
        self.build_directory = build_directory
        self.build_ignore = build_ignore


@dataclass
class StaticServiceOutputs(ServiceOutputs):
    dns_outputs: Optional[DNSOutputs]


class StaticService(Service[T]):
    def __init__(
        self,
        name: str,
        static_directory: str,
        *,
        static_ignore: List[str] = [],  # type: ignore
    ) -> None:
        super().__init__(name)

        self.name = name
        self.static_directory = static_directory
        self.static_ignore = static_ignore<|MERGE_RESOLUTION|>--- conflicted
+++ resolved
@@ -2,7 +2,7 @@
 from typing import List, Optional
 
 from launchflow.deployment import Deployment, DeploymentOutputs, T
-from launchflow.models.enums import ServiceProduct
+from launchflow.models.enums import DeploymentProduct
 from launchflow.node import Outputs
 
 
@@ -11,13 +11,8 @@
     service_url: str
 
 
-<<<<<<< HEAD
 class Service(Deployment[T]):
-    product = ServiceProduct.UNKNOWN
-=======
-class Service(Node[ServiceOutputs]):
-    product = ServiceProduct.UNKNOWN.value
->>>>>>> 803070ee
+    product = DeploymentProduct.UNKNOWN.value
 
     def __init__(
         self,
@@ -80,6 +75,12 @@
         self.build_directory = build_directory
         self.build_ignore = build_ignore
 
+    def outputs(self) -> DockerServiceOutputs:
+        raise NotImplementedError
+
+    async def outputs_async(self) -> DockerServiceOutputs:
+        raise NotImplementedError
+
 
 @dataclass
 class StaticServiceOutputs(ServiceOutputs):
@@ -98,4 +99,10 @@
 
         self.name = name
         self.static_directory = static_directory
-        self.static_ignore = static_ignore+        self.static_ignore = static_ignore
+
+    def outputs(self) -> StaticServiceOutputs:
+        raise NotImplementedError
+
+    async def outputs_async(self) -> StaticServiceOutputs:
+        raise NotImplementedError