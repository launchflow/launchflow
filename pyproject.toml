[project]
name = "launchflow"
<<<<<<< HEAD
version = "0.4.7.dev1"
=======
version = "0.4.7"
>>>>>>> 803070ee
description = "Python-native infrastructure for the cloud: LaunchFlow provides a Python SDK that automatically creates and connects to production-ready infrastructure (such as Postgres, Redis, etc..) in your own cloud account. LaunchFlow completely removes the need for DevOps allowing you to focus on your application logic."
authors = [
    { name = "CalebTVanDyke", email = "caleb@launchflow.com" },
    { name = "Josh Tanke", email = "josh@launchflow.com" },
    { name = "Michael Noronha", email = "michael@launchflow.com" },
]
readme = "README.md"
license = { file = "LICENSE" }
classifiers = ["Operating System :: OS Independent"]
dependencies = [
    "beaupy",
    "rich",
    "toml",
    "pyyaml",
    "pathspec",
    "pydantic>=2.0",
    "deepdiff",
    "typer",
    "requests",
    "httpx",
    "uvloop",
    "Jinja2",
    "docker",
    "pyjwt",
    "terminaltexteffects",
    "setuptools",
    "posthog",
]
requires-python = ">=3.9"

[tool.setuptools.packages.find]
include = ["launchflow*"]
exclude = ["tests", "docker"]

[tool.setuptools.package-data]
launchflow = ["**/*.jinja", "**/*.tf", "**/*.yml", "launchflow/py.typed"]

[project.optional-dependencies]
gcp = [
    "cloud-sql-python-connector",
    "google-cloud-storage",
    "google-cloud-resource-manager",
    "google-api-python-client",
    "google-cloud-bigquery",
    "google-cloud-secret-manager",
    "google-cloud-pubsub",
    "google-cloud-billing",
    "google-cloud-compute",
    "google-cloud-build",
    "google-cloud-run",
    "google-cloud-tasks",
    "google-cloud-service-usage",
    "google-cloud-compute",
]
aws = ["boto3"]
dev = [
    "pytest>=7.4.4",
    "pytest-asyncio",
    "sqlalchemy[asyncio]>=2.0.27",
    "pytest-httpx",
    "boto3-stubs[secretsmanager]",
    "freezegun",
    "moto",
    "mypy",
    "types-requests",
    "types-pyyaml",
    "types-setuptools",
    "types-toml",
    "types-redis",
]

[project.scripts]
launchflow = "launchflow.cli.main:app"
lf = "launchflow.cli.main:app"

[build-system]
requires = ["setuptools>=42", "wheel"]
build-backend = "setuptools.build_meta"

[tool.pytest.ini_options]
markers = ["integration: mark a test as an integration test"]

[tool.mypy]
exclude = ["tests"]
ignore_missing_imports = true<|MERGE_RESOLUTION|>--- conflicted
+++ resolved
@@ -1,10 +1,6 @@
 [project]
 name = "launchflow"
-<<<<<<< HEAD
-version = "0.4.7.dev1"
-=======
-version = "0.4.7"
->>>>>>> 803070ee
+version = "0.4.8.dev1"
 description = "Python-native infrastructure for the cloud: LaunchFlow provides a Python SDK that automatically creates and connects to production-ready infrastructure (such as Postgres, Redis, etc..) in your own cloud account. LaunchFlow completely removes the need for DevOps allowing you to focus on your application logic."
 authors = [
     { name = "CalebTVanDyke", email = "caleb@launchflow.com" },
