"""Generates docs pages for the Python Client.

This script uses the `pydoc-markdown` package to generate markdown files for the Python client.

To run this script:

pip install -r requirements.txt
python main.py
"""

import os
import re
import subprocess
import sys
import tempfile
<<<<<<< HEAD
from collections import deque
from typing import Any, Deque, TextIO
=======
from typing import TextIO
>>>>>>> c5dad169

import docspec
from pydoc_markdown.contrib.loaders.python import PythonLoader
from pydoc_markdown.contrib.processors.filter import FilterProcessor
from pydoc_markdown.contrib.renderers.markdown import MarkdownRenderer
from pydoc_markdown.interfaces import Context
from pydoc_markdown.util.misc import escape_except_blockquotes

<<<<<<< HEAD
=======
from launchflow.aws.resource import AWSResource
from launchflow.aws.service import AWSService
from launchflow.gcp.resource import GCPResource
from launchflow.gcp.service import GCPService
from launchflow.kubernetes.resource import KubernetesResource

>>>>>>> c5dad169
KNOWN_RESOURCE_SERVICE_SUPER_CLASSES = {
    "Resource",
    "GCPResource",
    "AWSResource",
    "KubernetesResource",
    "GCPService",
    "AWSService",
}


class CustomMarkdownRenderer(MarkdownRenderer):
    def _render_recursive(self, fp: TextIO, level: int, obj: docspec.ApiObject):
        # NOTE: we override this method to sort the contents of the pages
        # We want the resources and service to be at the top
        self._render_object(fp, level, obj)
        level += 1
        members = getattr(obj, "members", [])
        first_members = []
        second_members = []
        for member in members:
            if isinstance(member, docspec.Class):
                found_match = False
                for base in member.bases:  # type: ignore
                    result_string = re.sub(r"\[[^\]]*\]", "", base)

                    if result_string in KNOWN_RESOURCE_SERVICE_SUPER_CLASSES:
                        found_match = True
                        break
                if found_match:
                    first_members.append(member)
                else:
                    second_members.append(member)
            else:
                second_members.append(member)

        for member in first_members + second_members:
            self._render_recursive(fp, level, member)

    def _render_object(self, fp: TextIO, level: int, obj: docspec.ApiObject):
        # This is not ideal because it doesn't change if other rendering settings are changed
        if isinstance(obj, docspec.Function) and obj.name == "__init__":
            if obj.docstring is None:
                return

            fp.write("### initialization\n\n")

            # Copied from the markdown renderer
            if obj.docstring:
                docstring = (
                    escape_except_blockquotes(obj.docstring.content)
                    if self.escape_html_in_docstring
                    else obj.docstring.content
                )
                lines = docstring.split("\n")
                if self.docstrings_as_blockquote:
                    lines = ["> " + x for x in lines]
                fp.write("\n".join(lines))
                fp.write("\n\n")
        else:
            super()._render_object(fp, level, obj)


_SRC_DIR = os.path.dirname(os.path.realpath(__file__)).removesuffix(
    "/scripts/docs-generator"
)
_OUTPUT_DIR = os.path.join(_SRC_DIR, "docs/src/app/reference")
_HEADER_PATTERN = re.compile(r"^#+ (`[a-zA-Z -]+`)$")

old_path = sys.path
sys.path.insert(0, _SRC_DIR)
old_dir = os.getcwd()
os.chdir(_SRC_DIR)

from launchflow.models.utils import (  # noqa: E402
    RESOURCE_PRODUCTS_TO_RESOURCES,
    SERVICE_PRODUCTS_TO_SERVICES,
)

os.chdir(old_dir)
# Don't reset the sys.path because we use it when generating the CLI docs

MODULE_TO_PAGE = {
    "launchflow.fastapi": "python-client/fastapi/page.md",
}


def add_to_module_to_page(mapping, prefix, module_to_page):
    sorted_mapping = dict(sorted(mapping.items(), key=lambda item: item[0]))
    for product, resource in sorted_mapping.items():
        if product == "unknown":
            continue

        if issubclass(resource, GCPResource) or issubclass(resource, GCPService):
            out_path = f"gcp-{prefix}"
        elif issubclass(resource, AWSResource) or issubclass(resource, AWSService):
            out_path = f"aws-{prefix}"
        elif issubclass(resource, KubernetesResource):
            out_path = f"kubernetes-{prefix}"
        else:
            print("Skipping generating docs for", resource.__name__)
            continue

        directory_name = resource.__module__.split(".")[-1].replace("_", "-")
        out_path += f"/{directory_name}/page.md"
        module_to_page[resource.__module__] = out_path


add_to_module_to_page(RESOURCE_PRODUCTS_TO_RESOURCES, "resources", MODULE_TO_PAGE)
add_to_module_to_page(SERVICE_PRODUCTS_TO_SERVICES, "services", MODULE_TO_PAGE)


# First we generate the markdown files for the Python client
context = Context(directory=".")
loader = PythonLoader(search_path=[_SRC_DIR], modules=list(MODULE_TO_PAGE.keys()))
renderer = CustomMarkdownRenderer(
    insert_header_anchors=False,
    use_fixed_header_levels=True,
    descriptive_class_title=False,
    classdef_code_block=False,
    signature_class_prefix=True,
    # signature_code_block=False,
    # signature_with_def=False,
    # signature_class_prefix=True,
    render_module_header=False,
    format_code=False,
    signature_with_def=False,
    header_level_by_type={"Module": 1, "Class": 2, "Method": 3},
)
processor = FilterProcessor(
    expression="default()",
)

loader.init(context)
processor.init(context)
renderer.init(context)

modules = loader.load()


for module in modules:
    # if module.name == "launchflow":
    #     renderer.header_level_by_type["Method"] = 2
    # else:
    #     renderer.header_level_by_type["Method"] = 3
    processor.process([module], None)
    output = renderer.render_to_string([module])
    output = output[:-1]
    output_path = os.path.join(_OUTPUT_DIR, MODULE_TO_PAGE[module.name])
    os.makedirs(os.path.dirname(output_path), exist_ok=True)
    with open(output_path, mode="w") as f:
        f.write(output)

# Second we generate docs for the CLI

# TODO Ideally remove this, we clone a fork that doesn't abbreviate some help messages
typer_dir = tempfile.mkdtemp()
subprocess.check_call(
    [
        "git",
        "clone",
        "--branch",
        "no_abbrev_help",
        "git@github.com:mtn/typer.git",
        typer_dir,
    ]
)
sys.path.insert(0, typer_dir)

env = os.environ.copy()
env["PYTHONPATH"] = os.pathsep.join(sys.path)
docs_path = os.path.join(_SRC_DIR, "docs/src/app/reference/cli/page.md")
cli_path = os.path.join(_SRC_DIR, "launchflow/cli")
subprocess.check_call(
    [
        "typer",
        "main.py",
        "utils",
        "docs",
        "--name=lf",
        f"--output={docs_path}",
    ],
    cwd=cli_path,
    env=env,
)

sys.path = old_path

with open(docs_path, "r") as f:
    lines = f.readlines()


def replace_and_trim(match):
    content_without_backticks = match.group(2)
    return content_without_backticks


new_lines = []
for line in lines:
    match = re.match(_HEADER_PATTERN, line)
    if match:
        with_ticks = match.group(1)
        without_ticks = with_ticks[1:-1]
        line = line.replace(with_ticks, without_ticks)
    new_lines.append(line)

with open(docs_path, "w") as f:
    f.writelines(new_lines)<|MERGE_RESOLUTION|>--- conflicted
+++ resolved
@@ -13,12 +13,7 @@
 import subprocess
 import sys
 import tempfile
-<<<<<<< HEAD
-from collections import deque
-from typing import Any, Deque, TextIO
-=======
 from typing import TextIO
->>>>>>> c5dad169
 
 import docspec
 from pydoc_markdown.contrib.loaders.python import PythonLoader
@@ -27,15 +22,12 @@
 from pydoc_markdown.interfaces import Context
 from pydoc_markdown.util.misc import escape_except_blockquotes
 
-<<<<<<< HEAD
-=======
 from launchflow.aws.resource import AWSResource
 from launchflow.aws.service import AWSService
 from launchflow.gcp.resource import GCPResource
 from launchflow.gcp.service import GCPService
 from launchflow.kubernetes.resource import KubernetesResource
 
->>>>>>> c5dad169
 KNOWN_RESOURCE_SERVICE_SUPER_CLASSES = {
     "Resource",
     "GCPResource",
